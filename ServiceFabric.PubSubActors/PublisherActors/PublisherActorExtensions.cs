--- conflicted
+++ resolved
@@ -11,23 +11,22 @@
 
 namespace ServiceFabric.PubSubActors.PublisherActors
 {
-<<<<<<< HEAD
-    /// <summary>
-    /// Common operations of <see cref="ServiceFabric.PubSubActors.PublisherActors"/>
-    /// </summary>
-    public static class PublisherActorExtensions
-    {
-        /// <summary>
-        /// Publish a message.
-        /// </summary>
-        /// <param name="actor"></param>
-        /// <param name="message"></param>
-        /// <param name="applicationName">The name of the SF application that hosts the <see cref="BrokerActor"/>. If not provided, actor.ApplicationName will be used.</param>
-        /// <returns></returns>
-        public static async Task PublishMessageAsync(this ActorBase actor, object message, string applicationName = null)
-        {
-            if (actor == null) throw new ArgumentNullException(nameof(actor));
-            if (message == null) throw new ArgumentNullException(nameof(message));
+	/// <summary>
+	/// Common operations of <see cref="ServiceFabric.PubSubActors.PublisherActors"/>
+	/// </summary>
+	public static class PublisherActorExtensions
+	{
+		/// <summary>
+		/// Publish a message.
+		/// </summary>
+		/// <param name="actor"></param>
+		/// <param name="message"></param>
+		/// <param name="applicationName">The name of the SF application that hosts the <see cref="BrokerActor"/>. If not provided, actor.ApplicationName will be used.</param>
+		/// <returns></returns>
+		[Obsolete("This method will be removed in the next major upgrade. Use the BrokerService instead.")]public static async Task PublishMessageAsync(this ActorBase actor, object message, string applicationName = null)
+		{
+			if (actor == null) throw new ArgumentNullException(nameof(actor));
+			if (message == null) throw new ArgumentNullException(nameof(message));
 
             if (string.IsNullOrWhiteSpace(applicationName))
             {
@@ -53,63 +52,6 @@
             IBrokerActor brokerActor = ActorProxy.Create<IBrokerActor>(actorId, applicationName, nameof(IBrokerActor));
             return brokerActor;
         }
-=======
-	/// <summary>
-	/// Common operations of <see cref="ServiceFabric.PubSubActors.PublisherActors"/>
-	/// </summary>
-	public static class PublisherActorExtensions
-	{
-		/// <summary>
-		/// Publish a message.
-		/// </summary>
-		/// <param name="actor"></param>
-		/// <param name="message"></param>
-		/// <param name="applicationName">The name of the SF application that hosts the <see cref="BrokerActor"/>. If not provided, actor.ApplicationName will be used.</param>
-		/// <returns></returns>
-        [Obsolete("This method will be removed in the next major upgrade. Use the BrokerService instead.")]
-		public static async Task PublishMessageAsync(this ActorBase actor, object message, string applicationName = null)
-		{
-			if (actor == null) throw new ArgumentNullException(nameof(actor));
-			if (message == null) throw new ArgumentNullException(nameof(message));
-
-			if (string.IsNullOrWhiteSpace(applicationName))
-			{
-				applicationName = actor.ApplicationName;
-			}
-
-			var brokerActor = GetBrokerActorForMessage(message, applicationName);
-			var wrapper = CreateMessageWrapper(message);
-			await brokerActor.PublishMessageAsync(wrapper);
-		}
-
-		/// <summary>
-		/// Convert the provided <paramref name="message"/> into a <see cref="MessageWrapper"/>
-		/// </summary>
-		/// <param name="message"></param>
-		/// <returns></returns>
-		internal static MessageWrapper CreateMessageWrapper(object message)
-		{
-			var wrapper = new MessageWrapper
-			{
-				MessageType = message.GetType().FullName,
-				Payload = JsonConvert.SerializeObject(message),
-			};
-			return wrapper;
-		}
-
-		/// <summary>
-		/// Gets the <see cref="BrokerActor"/> instance for the provided <paramref name="message"/>
-		/// </summary>
-		/// <param name="message"></param>
-		/// <param name="applicationName"></param>
-		/// <returns></returns>
-		private static IBrokerActor GetBrokerActorForMessage(object message, string applicationName)
-		{
-			ActorId actorId = new ActorId(message.GetType().FullName);
-			IBrokerActor brokerActor = ActorProxy.Create<IBrokerActor>(actorId, applicationName, nameof(IBrokerActor));
-			return brokerActor;
-		}
->>>>>>> 5421b3cb
 
 
 
