--- conflicted
+++ resolved
@@ -7,48 +7,26 @@
 
 namespace ServiceFabric.PubSubActors.SubscriberActors
 {
-<<<<<<< HEAD
-    /// <summary>
-    /// Common operations for Actors to become Subscribers
-    /// </summary>
-    public static class SubscriberActorExtensions
-    {
-        /// <summary>
-        /// Registers this Actor as a subscriber for messages of type <paramref name="messageType"/> using a <see cref="IRelayBrokerActor"/> approach.   
-        /// The relay actor will register itself as subscriber to the broker actor, creating a fan out pattern for scalability.
-        /// </summary>
-        /// <param name="actor">The actor registering itself as a subscriber for messages of type <paramref name="messageType"/></param>
-        /// <param name="messageType">The type of message to register for (each message type has its own <see cref="IBrokerActor"/> instance)</param>
-        /// <param name="relayBrokerActorId">The ID of the relay broker to register with. Remember this ID in the caller, if you ever need to unregister.</param>
-        /// <param name="sourceBrokerActorId">(optional) The ID of the source <see cref="IBrokerActor"/> to use as the source for the <paramref name="relayBrokerActorId"/> 
-        /// Remember this ID in the caller, if you ever need to unregister.
-        /// If not specified, the default <see cref="IBrokerActor"/> for the message type <paramref name="messageType"/> will be used.</param>
-        /// <returns></returns>
-        public static async Task RegisterMessageTypeWithRelayBrokerAsync(this ActorBase actor, Type messageType, ActorId relayBrokerActorId, ActorId sourceBrokerActorId)
-        {
-            if (actor == null) throw new ArgumentNullException(nameof(actor));
-=======
 	/// <summary>
 	/// Common operations for Actors to become Subscribers
 	/// </summary>
 	public static class SubscriberActorExtensions
 	{
 		/// <summary>
-		/// Registers this Actor as a subscriber for messages of type <paramref name="messageType"/> using a <see cref="IRelayBrokerActor"/> approach.   
+		/// Registers this Actor as a subscriber for messages of type <paramref name="messageType"/> using a <see cref="IRelayBrokerActor"/> approach.
 		/// The relay actor will register itself as subscriber to the broker actor, creating a fan out pattern for scalability.
 		/// </summary>
 		/// <param name="actor">The actor registering itself as a subscriber for messages of type <paramref name="messageType"/></param>
 		/// <param name="messageType">The type of message to register for (each message type has its own <see cref="IBrokerActor"/> instance)</param>
 		/// <param name="relayBrokerActorId">The ID of the relay broker to register with. Remember this ID in the caller, if you ever need to unregister.</param>
-		/// <param name="sourceBrokerActorId">(optional) The ID of the source <see cref="IBrokerActor"/> to use as the source for the <paramref name="relayBrokerActorId"/> 
+		/// <param name="sourceBrokerActorId">(optional) The ID of the source <see cref="IBrokerActor"/> to use as the source for the <paramref name="relayBrokerActorId"/>
 		/// Remember this ID in the caller, if you ever need to unregister.
 		/// If not specified, the default <see cref="IBrokerActor"/> for the message type <paramref name="messageType"/> will be used.</param>
 		/// <returns></returns>
-        [Obsolete("This method will be removed in the next major upgrade. Use the BrokerService instead.")]
+		[Obsolete("This method will be removed in the next major upgrade. Use the BrokerService instead.")]public static async Task RegisterMessageTypeWithRelayBrokerAsync(this ActorBase actor, Type messageType, ActorId relayBrokerActorId, ActorId sourceBrokerActorId)
 		public static async Task RegisterMessageTypeWithRelayBrokerAsync(this ActorBase actor, Type messageType, ActorId relayBrokerActorId, ActorId sourceBrokerActorId)
 		{
 			if (actor == null) throw new ArgumentNullException(nameof(actor));
->>>>>>> 5421b3cb
             if (messageType == null) throw new ArgumentNullException(nameof(messageType));
             if (relayBrokerActorId == null) throw new ArgumentNullException(nameof(relayBrokerActorId));
 
@@ -65,22 +43,8 @@
             await relayBrokerActor.RegisterSubscriberAsync(ActorReference.Get(actor));
         }
 
-<<<<<<< HEAD
-        /// <summary>
-        /// Unregisters this Actor as a subscriber for messages of type <paramref name="messageType"/> using a <see cref="IRelayBrokerActor"/> approach.   
-        /// </summary>
-        /// <param name="actor">The actor registering itself as a subscriber for messages of type <paramref name="messageType"/></param>
-        /// <param name="messageType">The type of message to unregister for (each message type has its own <see cref="IBrokerActor"/> instance)</param>
-        /// <param name="relayBrokerActorId">The ID of the relay broker to unregister with.</param>
-        /// <param name="sourceBrokerActorId">(optional) The ID of the source <see cref="IBrokerActor"/> that was used as the source for the <paramref name="relayBrokerActorId"/>
-        /// If not specified, the default <see cref="IBrokerActor"/> for the message type <paramref name="messageType"/> will be used.</param>
-        /// <param name="flushQueue">Publish any remaining messages.</param>
-        /// <returns></returns>
-        public static async Task UnregisterMessageTypeWithRelayBrokerAsync(this ActorBase actor, Type messageType, ActorId relayBrokerActorId, ActorId sourceBrokerActorId, bool flushQueue)
-        {
-=======
 		/// <summary>
-		/// Unregisters this Actor as a subscriber for messages of type <paramref name="messageType"/> using a <see cref="IRelayBrokerActor"/> approach.   
+		/// Unregisters this Actor as a subscriber for messages of type <paramref name="messageType"/> using a <see cref="IRelayBrokerActor"/> approach.
 		/// </summary>
 		/// <param name="actor">The actor registering itself as a subscriber for messages of type <paramref name="messageType"/></param>
 		/// <param name="messageType">The type of message to unregister for (each message type has its own <see cref="IBrokerActor"/> instance)</param>
@@ -89,10 +53,9 @@
 		/// If not specified, the default <see cref="IBrokerActor"/> for the message type <paramref name="messageType"/> will be used.</param>
 		/// <param name="flushQueue">Publish any remaining messages.</param>
 		/// <returns></returns>
-        [Obsolete("This method will be removed in the next major upgrade. Use the BrokerService instead.")]
+		[Obsolete("This method will be removed in the next major upgrade. Use the BrokerService instead.")]public static async Task UnregisterMessageTypeWithRelayBrokerAsync(this ActorBase actor, Type messageType, ActorId relayBrokerActorId, ActorId sourceBrokerActorId, bool flushQueue)
 		public static async Task UnregisterMessageTypeWithRelayBrokerAsync(this ActorBase actor, Type messageType, ActorId relayBrokerActorId, ActorId sourceBrokerActorId, bool flushQueue)
 		{
->>>>>>> 5421b3cb
             if (messageType == null) throw new ArgumentNullException(nameof(messageType));
             if (actor == null) throw new ArgumentNullException(nameof(actor));
             if (relayBrokerActorId == null) throw new ArgumentNullException(nameof(relayBrokerActorId));
@@ -110,22 +73,13 @@
             await relayBrokerActor.UnregisterSubscriberAsync(ActorReference.Get(actor), flushQueue);
         }
 
-<<<<<<< HEAD
-        /// <summary>
-        /// Registers this Actor as a subscriber for messages of type <paramref name="messageType"/>.
-        /// </summary>
-        /// <returns></returns>
-        public static async Task RegisterMessageTypeAsync(this ActorBase actor, Type messageType)
-        {
-=======
 		/// <summary>
 		/// Registers this Actor as a subscriber for messages of type <paramref name="messageType"/>.
 		/// </summary>
 		/// <returns></returns>
-        [Obsolete("This method will be removed in the next major upgrade. Use the BrokerService instead.")]
+		[Obsolete("This method will be removed in the next major upgrade. Use the BrokerService instead.")]public static async Task RegisterMessageTypeAsync(this ActorBase actor, Type messageType)
 		public static async Task RegisterMessageTypeAsync(this ActorBase actor, Type messageType)
 		{
->>>>>>> 5421b3cb
             if (messageType == null) throw new ArgumentNullException(nameof(messageType));
             if (actor == null) throw new ArgumentNullException(nameof(actor));
             ActorId actorId = new ActorId(messageType.FullName);
@@ -133,22 +87,13 @@
             await brokerActor.RegisterSubscriberAsync(ActorReference.Get(actor));
         }
 
-<<<<<<< HEAD
-        /// <summary>
-        /// Unregisters this Actor as a subscriber for messages of type <paramref name="messageType"/>.
-        /// </summary>
-        /// <returns></returns>
-        public static async Task UnregisterMessageTypeAsync(this ActorBase actor, Type messageType, bool flushQueue)
-        {
-=======
 		/// <summary>
 		/// Unregisters this Actor as a subscriber for messages of type <paramref name="messageType"/>.
 		/// </summary>
 		/// <returns></returns>
-        [Obsolete("This method will be removed in the next major upgrade. Use the BrokerService instead.")]
+		[Obsolete("This method will be removed in the next major upgrade. Use the BrokerService instead.")]public static async Task UnregisterMessageTypeAsync(this ActorBase actor, Type messageType, bool flushQueue)
 		public static async Task UnregisterMessageTypeAsync(this ActorBase actor, Type messageType, bool flushQueue)
 		{
->>>>>>> 5421b3cb
             if (messageType == null) throw new ArgumentNullException(nameof(messageType));
             if (actor == null) throw new ArgumentNullException(nameof(actor));
             ActorId actorId = new ActorId(messageType.FullName);
