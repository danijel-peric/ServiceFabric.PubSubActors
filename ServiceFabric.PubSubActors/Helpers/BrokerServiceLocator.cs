﻿using System;
using System.Fabric;
using System.Fabric.Query;
using System.Threading.Tasks;
using Microsoft.ServiceFabric.Services.Client;
using Microsoft.ServiceFabric.Services.Remoting.Client;
using Microsoft.ServiceFabric.Services.Remoting.V2.FabricTransport.Client;

namespace ServiceFabric.PubSubActors.Helpers
{
    public class BrokerServiceLocator : IBrokerServiceLocator
    {
        private static ServicePartitionList _cachedPartitions;
        private readonly FabricClient _fabricClient;
<<<<<<< HEAD
        private const string _borkerName = nameof(BrokerService);
=======
        private readonly IServiceProxyFactory _serviceProxyFactory;
>>>>>>> c4d881df

        /// <summary>
        /// Creates a new default instance.
        /// </summary>
        public BrokerServiceLocator(bool useRemotingV2 = false)
        {
            _fabricClient = new FabricClient();

#if NETSTANDARD2_0

            _serviceProxyFactory = new ServiceProxyFactory(c => new FabricTransportServiceRemotingClientFactory());
#else
            if (useRemotingV2)
            {
                _serviceProxyFactory = new ServiceProxyFactory(c => new FabricTransportServiceRemotingClientFactory());
            }
            else
            {
                _serviceProxyFactory = new ServiceProxyFactory();
            }
#endif
        }


        /// <inheritdoc />
        public async Task RegisterAsync(Uri brokerServiceName)
        {
            var activationContext = FabricRuntime.GetActivationContext();
            await _fabricClient.PropertyManager.PutPropertyAsync(new Uri(activationContext.ApplicationName), _borkerName, brokerServiceName.ToString());
        }

        /// <inheritdoc />
        public async Task<Uri> LocateAsync()
        {
            try
            {
                // check current context
                var activationContext = FabricRuntime.GetActivationContext();
                var property = await GetBrokerPropertyOrNull(activationContext.ApplicationName);
                
                if (property == null)
                {
                    // try to find broker name in other application types
                    var apps = await _fabricClient.QueryManager.GetApplicationListAsync();

                    foreach (var app in apps)
                    {
                        var found = await LocateAsync(app.ApplicationName);
                        if(found != null)
                            return found;
                    }
                }
                else
                {
                    return new Uri(property.GetValue<string>());
                }
            }
            catch
            {
                ;
            }
            return null;
        }

        private async Task<Uri> LocateAsync(Uri applicationName)
        {
            var property = await GetBrokerPropertyOrNull(applicationName);

            return property != null ? new Uri(property.GetValue<string>()) : null;
        }
        private async Task<NamedProperty> GetBrokerPropertyOrNull(string applicationName)
        {
           return await GetBrokerPropertyOrNull(new Uri(applicationName));
        }
        private async Task<NamedProperty> GetBrokerPropertyOrNull(Uri applicationName)
        {
            try
            {
                return await _fabricClient.PropertyManager.GetPropertyAsync(applicationName, _borkerName);
            }
            catch
            {
                ;
            }
            return null;
        }

        /// <inheritdoc />
        public async Task<ServicePartitionKey> GetPartitionForMessageAsync(string messageTypeName, Uri brokerServiceName)
        {
            if (_cachedPartitions == null)
            {
                _cachedPartitions = await _fabricClient.QueryManager.GetPartitionListAsync(brokerServiceName);
            }
            int index = Math.Abs(messageTypeName.GetHashCode() % _cachedPartitions.Count);
            var partition = _cachedPartitions[index];
            if (partition.PartitionInformation.Kind != ServicePartitionKind.Int64Range)
            {
                throw new InvalidOperationException("Sorry, only Int64 Range Partitions are supported.");
            }

            var info = (Int64RangePartitionInformation)partition.PartitionInformation;
            var resolvedPartition = new ServicePartitionKey(info.LowKey);

            return resolvedPartition;
        }

        /// <inheritdoc />
        public Task<ServicePartitionKey> GetPartitionForMessageAsync(object message, Uri brokerServiceName)
        {
            if (message == null) throw new ArgumentNullException(nameof(message));
            if (brokerServiceName == null) throw new ArgumentNullException(nameof(brokerServiceName));

            string messageTypeName = (message.GetType().FullName);
            return GetPartitionForMessageAsync(messageTypeName, brokerServiceName);
        }

        /// <inheritdoc />
        public async Task<IBrokerService> GetBrokerServiceForMessageAsync(object message, Uri brokerServiceName)
        {
            var resolvedPartition = await GetPartitionForMessageAsync(message, brokerServiceName);
            var brokerService = _serviceProxyFactory.CreateServiceProxy<IBrokerService>(brokerServiceName, resolvedPartition, listenerName: BrokerServiceBase.ListenerName);
            return brokerService;
        }

        /// <inheritdoc />
        public async Task<IBrokerService> GetBrokerServiceForMessageAsync(string messageTypeName, Uri brokerServiceName)
        {
            var resolvedPartition = await GetPartitionForMessageAsync(messageTypeName, brokerServiceName);
            var brokerService = _serviceProxyFactory.CreateServiceProxy<IBrokerService>(brokerServiceName, resolvedPartition, listenerName: BrokerServiceBase.ListenerName);
            return brokerService;
        }
    }
}<|MERGE_RESOLUTION|>--- conflicted
+++ resolved
@@ -12,11 +12,8 @@
     {
         private static ServicePartitionList _cachedPartitions;
         private readonly FabricClient _fabricClient;
-<<<<<<< HEAD
         private const string _borkerName = nameof(BrokerService);
-=======
         private readonly IServiceProxyFactory _serviceProxyFactory;
->>>>>>> c4d881df
 
         /// <summary>
         /// Creates a new default instance.
